import pymc as pm
from pymc import Model

import numpy as np
import patsy #just dmatrix

import aesara.tensor as at
from .transforms import LogZTransform
from .plotting import plot_power_law_rating
#from transforms import LogZTransform


class CustomModel(Model):
    # 1) override init
    def __init__(self, mean=0, sd=1, name='', model=None):
        super().__init__(name, model)
        pm.Normal('v2', mu=mean, sigma=sd)
        pm.Normal('v4', mu=mean, sigma=sd)
        
        
class RatingModel(Model):
    def __init__(self, name='', model=None):
        super().__init__(name, model)
    
    def setup(self, likelihood, prior):
        pass
    
    def fit(self, method="advi"):
        #with model:
        #    mean_field = pm.fit(method="advi")
        mean_field = pm.fit(method=method, model=self.model)
    
    def sample(self, n_samples, n_tune):
        with model:
            trace = pm.sample(50000)
  

class SplineRatingModel(RatingModel):
    ''' transform y, and compute D untransformed
    '''
    #def __init__(self, log_q, design, knots=5, mean=0, sd=1, name='', model=None):
    def __init__(self, q, dmatrix, knots, mean=0, sd=1, name='', model=None):
        super().__init__(name, model)
        
        # transform q
        self.q_obs = q
        self.q_transform = LogZTransform(q)
        self.y = self.q_transform.transform(self.q_obs)
        
        self.knots = knots
        self.B = dmatrix
        knot_dims = np.arange(self.B.shape[1])
        
        COORDS = {"obs" : np.arange(len(y)), "splines": np.arange(self.B.shape[1])}
        self.add_coords(COORDS)
        #self.add_coord("splines", values=np.arange(self.B.shape[1]))
        
        #a = pm.Normal("a", 0 , 1)
        w = pm.Normal("w", mu=mean, sd=sd, dims="splines")
        #mu = pm.Deterministic("mu", a + pm.math.dot(np.asarray(self.B, order="F"), w.T))
        mu = pm.Deterministic("mu", pm.math.dot(np.asarray(self.B, order="F"), w.T))
        #sigma = pm.Exponential("sigma", 1)
        sigma = pm.HalfCauchy("sigma", 1)
        D = pm.Normal("D", mu, sigma, observed=self.y, dims="obs")
       
    

class SegmentedRatingModel(RatingModel):
    ''' transform y
        assume uniform priors on breaks
        ALTERNATE PARAMETERIZATION
    '''
    #def __init__(self, log_q, design, knots=5, mean=0, sd=1, name='', model=None):
    def __init__(self,
                 q,
                 h,
                 segments,
                 prior={'distribution':'uniform'},
                 q_sigma=None,
                 name='',
                 model=None):
        
        super().__init__(name, model)
        
        self.segments = segments
        self.prior = prior 
        # transform q
        self.q_obs = q
        self.q_transform = LogZTransform(self.q_obs)
        self.y = self.q_transform.transform(self.q_obs)
        self.q_sigma = q_sigma
       
        ##XXX verify this is correct
        #if q_sigma is not None:
        #    self.y_sigma = self.q_sigma / self.q_obs.std()
        #else:
        #    self.y_sigma = 0
        # convert uncertainty to weights
        if q_sigma is not None:
            self.y_sigma = self.q_sigma / self.q_obs.std() #XXX 
            self._w = self.q_obs.var() / self.q_sigma**2
            self._w = self._w.flatten()
            
        else:
            self._w = 1
            self.y_sigma = 0
        
        self.h_obs = h
        
        self._inf = [np.inf]
        
        # clipping boundary
        clips = np.zeros(self.segments)
        #clips[0] = -np.inf
        clips[0] = -100
        self._clips = at.constant(clips)
        
        # create h0 offsets
        self._h0_offsets = np.ones(segments)
        self._h0_offsets[0] = 0
        
        
        self.COORDS = {"obs" : np.arange(len(self.y)), "splines":np.arange(segments)}
        
        #compute initval
        self._hs_lower_bounds = np.zeros(self.segments) + self.h_obs.min()
        self._hs_lower_bounds[0] = 0
        
        self._hs_upper_bounds = np.zeros(self.segments) + self.h_obs.max()
        self._hs_upper_bounds[0] = self.h_obs.min() - 1e-6 #XXX HACK
        
        # set random init on unit interval then scale based on bounds
        self._init_hs = np.random.rand(self.segments) \
                         * (self._hs_upper_bounds - self._hs_lower_bounds) \
                         + self._hs_lower_bounds
        
        self._init_hs = np.sort(self._init_hs) # not necessary?
        
        self.compile_model()
        #return self.compile_model()
       
    def set_normal_prior(self):
        '''
        prior={type='normal', mu=[], sigma=[]}
        '''
        with Model(coords=self.COORDS) as model:
            hs_ = pm.TruncatedNormal('hs_', 
                                 mu = self.prior['mu'],
                                 sigma = self.prior['sigma'],
                                 lower=self._hs_lower_bounds,
                                 upper=self._hs_upper_bounds,
                                 shape=self.segments,
                                 #testval=self._init_hs) # define a function to compute
                                 initval=self._init_hs) # define a function to compute
            
            hs = pm.Deterministic('hs', at.sort(hs_))
            
        return hs

    def set_uniform_prior(self):
        '''
        prior={distribution:'uniform'}
        '''
        with Model(coords=self.COORDS) as model:
            hs_ = pm.Uniform('hs_', 
                                 lower=self._hs_lower_bounds,
                                 upper=self._hs_upper_bounds,
                                 shape=self.segments,
                                 #testval=self._init_hs) # define a function to compute
                                 initval=self._init_hs) # define a function to compute
            
            hs = pm.Deterministic('hs', at.sort(hs_))
            
        return hs

    
    def set_beta_prior(self):
        '''
        XXX NOT WORKING YEST
        XXX MAKE SEGMENTS VARIABLE
        prior={distribution:'uniform'}
        '''
        with Model(coords=self.COORDS) as model:
            hs_ = pm.Beta('hs_',
                          alpha=np.array([0.5, 2.0, 1.0]),
                          beta=np.array([0.5, 1.0, 2.0]),
                          shape=self.segments,
                          initval=self._init_hs) # define a function to compute
                          #testval=self._init_hs) # define a function to compute
            
            scaled = at.sort(hs_) * (self._hs_upper_bounds - self._hs_lower_bounds) + self._hs_lower_bounds
            hs = pm.Deterministic('hs', scaled)
            
            
        return hs
 
    def plot(self):
<<<<<<< HEAD
        plot_power_law_rating(self, trace, colors = ('tab:blue', 'tab:orange'), ax=None)
=======
        plot_power_law_rating(self, trace, colors = ('tab:blue', 'tab:orange'), ax=None):
>>>>>>> 471f3d5a
    
    def compile_model(self):
        with Model(coords=self.COORDS) as model:
            
            w = pm.Normal("w", mu=0, sigma=3, dims="splines")
            a = pm.Normal("a", mu=0, sigma=5)
            
            #TODO move this logic into set_prior?
            if self.prior['distribution']=='normal':
                hs = self.set_normal_prior()
            
            elif self.prior['distribution']=='beta':
                hs = self.set_beta_prior()
                
            else:
                hs = self.set_uniform_prior()
           
            h0 = hs - self._h0_offsets
            b = pm.Deterministic('b',
                                  at.switch( at.le(self.h_obs, hs), self._clips , at.log(self.h_obs-h0)) )
            
            mu = pm.Deterministic("mu", a + at.dot(b, w))
                
               
            ## Can we use weighted regression instead?
            ## https://discourse.pymc.io/t/how-to-perform-weighted-inference/1825
            #if self.q_sigma is not None:
            #    sigma_obs = pm.Normal("sigma_obs", mu=0, sigma=self.y_sigma.flatten())
            #    mu += sigma_obs
                
            sigma = pm.HalfCauchy("sigma", beta=1) #initval=0.01
            #D = pm.Normal("D", mu, sigma, observed=self.y.flatten(), dims="obs")
            
            #if self.q_sigma is not None:
            #    w = 1 / self.y_sigma
            #w = 1
            #pymc4 version
            xxx = pm.logp(pm.Normal.dist(mu=mu, sigma=sigma), self.y.flatten())
            y_ = pm.Potential('Y_obs', self._w * xxx)
            #D = pm.Normal("D", mu, sigma, observed=self.y.flatten(), dims="obs")<|MERGE_RESOLUTION|>--- conflicted
+++ resolved
@@ -195,14 +195,12 @@
         return hs
  
     def plot(self):
-<<<<<<< HEAD
         plot_power_law_rating(self, trace, colors = ('tab:blue', 'tab:orange'), ax=None)
-=======
-        plot_power_law_rating(self, trace, colors = ('tab:blue', 'tab:orange'), ax=None):
->>>>>>> 471f3d5a
     
     def compile_model(self):
         with Model(coords=self.COORDS) as model:
+            # TESING XXX
+            h = pm.MutableData("h", self.h_obs)
             
             w = pm.Normal("w", mu=0, sigma=3, dims="splines")
             a = pm.Normal("a", mu=0, sigma=5)
@@ -217,9 +215,12 @@
             else:
                 hs = self.set_uniform_prior()
            
-            h0 = hs - self._h0_offsets
+            h0 = hs - self._h0_offsets # better convergence
+            # TESTING
             b = pm.Deterministic('b',
-                                  at.switch( at.le(self.h_obs, hs), self._clips , at.log(self.h_obs-h0)) )
+                                  at.switch( at.le(h, hs), self._clips , at.log(h-h0)) )
+            #b = pm.Deterministic('b',
+            #                      at.switch( at.le(self.h_obs, hs), self._clips , at.log(self.h_obs-h0)) )
             
             mu = pm.Deterministic("mu", a + at.dot(b, w))
                 
